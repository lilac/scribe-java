package org.scribe.model;

import java.io.*;
import java.net.*;
import java.util.*;

import org.scribe.exceptions.*;
import org.scribe.utils.*;

/**
 * Represents an HTTP Request object
 * 
 * @author Pablo Fernandez
 */
public class Request
{

  private static final String CONTENT_LENGTH = "Content-Length";

  private String url;
  private Verb verb;
  private Map<String, String> bodyParams;
  private Map<String, String> headers;
  private String payload = null;
  private Integer timeout = null;
  private HttpURLConnection connection;

  /**
   * Creates a new Http Request
   * 
   * @param verb Http Verb (GET, POST, etc)
   * @param url url with optional querystring parameters.
   */
  public Request(Verb verb, String url)
  {
    this.verb = verb;
    this.url = url;
    this.bodyParams = new HashMap<String, String>();
    this.headers = new HashMap<String, String>();
    try
    {
      connection = (HttpURLConnection) new URL(url).openConnection();
<<<<<<< HEAD
      if(timeout != null) connection.setConnectTimeout(timeout);
=======
      connection.setConnectTimeout(timeout);
>>>>>>> 5dfa1cf8
    } catch (IOException ioe)
    {
      throw new OAuthException("Could not open connection to: " + url, ioe);
    }
  }

  /**
   * Execute the request and return a {@link Response}
   * 
   * @return Http Response
   * @throws RuntimeException
   *           if the connection cannot be created.
   */
  public Response send()
  {
    try
    {
      return doSend();
    } catch (IOException ioe)
    {
      throw new OAuthException("Problems while creating connection", ioe);
    }
  }

  Response doSend() throws IOException
  {
    connection.setRequestMethod(this.verb.name());
    addHeaders(connection);
    if (verb.equals(Verb.PUT) || verb.equals(Verb.POST))
    {
      addBody(connection, getBodyContents());
    }
    return new Response(connection);
  }

  void addHeaders(HttpURLConnection conn)
  {
    for (String key : headers.keySet())
      conn.setRequestProperty(key, headers.get(key));
  }

  void addBody(HttpURLConnection conn, String content) throws IOException
  {
    conn.setRequestProperty(CONTENT_LENGTH, String.valueOf(content.getBytes().length));
    conn.setDoOutput(true);
    conn.getOutputStream().write(content.getBytes());
  }

  /**
   * Add an HTTP Header to the Request
   * 
   * @param name
   * @param value
   */
  public void addHeader(String key, String value)
  {
    this.headers.put(key, value);
  }

  /**
   * Add a body Parameter (for POST/ PUT Requests)
   * 
   * @param name
   * @param value
   */
  public void addBodyParameter(String key, String value)
  {
    this.bodyParams.put(key, value);
  }

  /**
   * Add body payload.
   * 
   * This method is used when the HTTP body is not a form-url-encoded string,
   * but another thing. Like for example XML.
   * 
   * Note: The contents are not part of the OAuth signature
   * 
   * @param payload
   */
  public void addPayload(String payload)
  {
    this.payload = payload;
  }

  /**
   * Get a {@link Map} of the query string parameters.
   * 
   * @return a map containing the query string parameters
   */
  public Map<String, String> getQueryStringParams()
  {
    try
    {
      Map<String, String> params = new HashMap<String, String>();
      String query = new URL(url).getQuery();
      if (query != null)
      {
        for (String param : query.split("&"))
        {
          String pair[] = param.split("=");
          params.put(pair[0], pair[1]);
        }
      }
      return params;
    } catch (MalformedURLException mue)
    {
      throw new OAuthException("Malformed URL", mue);
    }
  }

  /**
   * Obtains a {@link Map} of the body parameters.
   * 
   * @return a map containing the body parameters.
   */
  public Map<String, String> getBodyParams()
  {
    return bodyParams;
  }

  /**
   * Obtains the URL of the HTTP Request.
   * 
   * @return the original URL of the HTTP Request
   */
  public String getUrl()
  {
    return url;
  }

  /**
   * Returns the URL without the port and the query string part.
   * 
   * @return the OAuth-sanitized URL
   */
  public String getSanitizedUrl()
  {
    return url.replaceAll("\\?.*", "").replace("\\:\\d{4}", "");
  }

  /**
   * Returns the body of the request
   * 
   * @return form encoded string
   */
  public String getBodyContents()
  {
    return (payload != null) ? payload : URLUtils.formURLEncodeMap(bodyParams);
  }

  /**
   * Returns the HTTP Verb
   * 
   * @return the verb
   */
  public Verb getVerb()
  {
    return verb;
  }
  
  /**
   * Returns the connection headers as a {@link Map}
   * 
   * @return map of headers
   */
  public Map<String, String> getHeaders()
  {
    return headers;
  }

  /**
   * Sets the connection timeout in milliseconds for the underlying {@link HttpURLConnection}
   * 
   * @param timeout in milliseconds
   */
  public void setTimeout(int timeout)
  {
    this.timeout = timeout;
  }
  
  /*
   * We need this in order to stub the connection object for test cases
   */
  void setConnection(HttpURLConnection connection)
  {
    this.connection = connection;
  }

  @Override
  public String toString()
  {
    return String.format("@Request(%s %s)", getVerb(), getUrl());
  }

  /**
   * An enumeration containing the most common HTTP Verbs.
   * 
   * @author Pablo Fernandez
   */
  public static enum Verb
  {
    GET, POST, PUT, DELETE
  }
}<|MERGE_RESOLUTION|>--- conflicted
+++ resolved
@@ -40,11 +40,7 @@
     try
     {
       connection = (HttpURLConnection) new URL(url).openConnection();
-<<<<<<< HEAD
       if(timeout != null) connection.setConnectTimeout(timeout);
-=======
-      connection.setConnectTimeout(timeout);
->>>>>>> 5dfa1cf8
     } catch (IOException ioe)
     {
       throw new OAuthException("Could not open connection to: " + url, ioe);
